--- conflicted
+++ resolved
@@ -1,74 +1,59 @@
-cff-version: 1.2.0
-title: RUVPY software library to quantify the value of forecasts for decision-making using RUV
-version: v1.0.0
-message: "If you use this software, please cite both the software and the associated method papers as listed below."
-abstract: |
-  RUVPY is a Python software library for quantifying the decision value of retrospective ensemble forecasts using the Relative Utility Value (RUV) framework. This version corresponds to the final peer-reviewed version accompanying the journal article on forecast value sensitivity to damage functions.
-
-authors:
-  - family-names: Laugesen
-    given-names: Richard
-    orcid: 0000-0002-3811-5845
-<<<<<<< HEAD
-
-date-released: 2025-07-06
-doi: 10.5281/zenodo.YOUR_NEW_DOI_HERE
-license: AGPL-3.0-or-later
-repository-code: https://github.com/richardlaugesen/ruvpy/tree/v1.0.0
-=======
-  - family-names: Thyer
-    given-names: Mark
-  - family-names: McInerney
-    given-names: David
-  - family-names: Kavetski
-    given-names: Dmitri
-cff-version: 1.2.0
-date-released: '2024-10-16'
-doi: 10.5281/zenodo.13939199
-license: Apache-2.0
-repository-code: https://github.com/richardlaugesen/ruvpy/tree/v0.9.1
-title: RUVPY software library to quantify the value of forecasts for decision-making using RUV
->>>>>>> 0b3b31e4
-type: software
-
-references:
-  - type: article
-    title: "Flexible forecast value metric suitable for a wide range of decisions: application using probabilistic subseasonal streamflow forecasts"
-    authors:
-      - family-names: "Laugesen"
-        given-names: "Richard"
-        orcid: "0000-0002-3811-5845"
-      - family-names: "Thyer"
-        given-names: "Mark"
-      - family-names: "McInerney"
-        given-names: "David"
-      - family-names: "Kavetski"
-        given-names: "Dmitri"
-    year: 2023
-    journal: "Hydrology and Earth System Sciences"
-    volume: 27
-    issue: 4
-    pages: "873–893"
-    identifiers:
-      - type: doi
-        value: "10.5194/hess-27-873-2023"
-    url: "https://hess.copernicus.org/articles/27/873/2023/"
-
-  - type: article
-    title: "Software Library to Quantify the Value of Forecasts for Decision-Making: Case Study on Sensitivity to Damages"
-    authors:
-      - family-names: "Laugesen"
-        given-names: "Richard"
-        orcid: "0000-0002-3811-5845"
-      - family-names: "Thyer"
-        given-names: "Mark"
-      - family-names: "McInerney"
-        given-names: "David"
-      - family-names: "Kavetski"
-        given-names: "Dmitri"
-    year: 2024
-    journal: "SSRN"
-    identifiers:
-      - type: doi
-        value: "10.2139/ssrn.5001881"
-    url: "https://ssrn.com/abstract=5001881"
+cff-version: 1.2.0
+title: RUVPY software library to quantify the value of forecasts for decision-making using RUV
+version: v1.0.0
+message: "If you use this software, please cite both the software and the associated method papers as listed below."
+abstract: |
+  RUVPY is a Python software library for quantifying the decision value of retrospective ensemble forecasts using the Relative Utility Value (RUV) framework. This version corresponds to the final peer-reviewed version accompanying the journal article on forecast value sensitivity to damage functions.
+
+authors:
+  - family-names: Laugesen
+    given-names: Richard
+    orcid: 0000-0002-3811-5845
+
+date-released: 2025-07-07
+doi: 10.5281/zenodo.YOUR_NEW_DOI_HERE
+license: Apache-2.0
+repository-code: https://github.com/richardlaugesen/ruvpy/tree/v1.0.0
+type: software
+
+references:
+  - type: article
+    title: "Flexible forecast value metric suitable for a wide range of decisions: application using probabilistic subseasonal streamflow forecasts"
+    authors:
+      - family-names: "Laugesen"
+        given-names: "Richard"
+        orcid: "0000-0002-3811-5845"
+      - family-names: "Thyer"
+        given-names: "Mark"
+      - family-names: "McInerney"
+        given-names: "David"
+      - family-names: "Kavetski"
+        given-names: "Dmitri"
+    year: 2023
+    journal: "Hydrology and Earth System Sciences"
+    volume: 27
+    issue: 4
+    pages: "873–893"
+    identifiers:
+      - type: doi
+        value: "10.5194/hess-27-873-2023"
+    url: "https://hess.copernicus.org/articles/27/873/2023/"
+
+  - type: article
+    title: "Software Library to Quantify the Value of Forecasts for Decision-Making: Case Study on Sensitivity to Damages"
+    authors:
+      - family-names: "Laugesen"
+        given-names: "Richard"
+        orcid: "0000-0002-3811-5845"
+      - family-names: "Thyer"
+        given-names: "Mark"
+      - family-names: "McInerney"
+        given-names: "David"
+      - family-names: "Kavetski"
+        given-names: "Dmitri"
+    year: 2024
+    journal: "SSRN"
+    identifiers:
+      - type: doi
+        value: "10.2139/ssrn.5001881"
+    url: "https://ssrn.com/abstract=5001881"